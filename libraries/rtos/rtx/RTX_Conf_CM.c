/*----------------------------------------------------------------------------
 *      RL-ARM - RTX
 *----------------------------------------------------------------------------
 *      Name:    RTX_Conf_CM.C
 *      Purpose: Configuration of CMSIS RTX Kernel for Cortex-M
 *      Rev.:    V4.60
 *----------------------------------------------------------------------------
 *
 * Copyright (c) 1999-2009 KEIL, 2009-2012 ARM Germany GmbH
 * All rights reserved.
 * Redistribution and use in source and binary forms, with or without
 * modification, are permitted provided that the following conditions are met:
 *  - Redistributions of source code must retain the above copyright
 *    notice, this list of conditions and the following disclaimer.
 *  - Redistributions in binary form must reproduce the above copyright
 *    notice, this list of conditions and the following disclaimer in the
 *    documentation and/or other materials provided with the distribution.
 *  - Neither the name of ARM  nor the names of its contributors may be used
 *    to endorse or promote products derived from this software without
 *    specific prior written permission.
 *
 * THIS SOFTWARE IS PROVIDED BY THE COPYRIGHT HOLDERS AND CONTRIBUTORS "AS IS"
 * AND ANY EXPRESS OR IMPLIED WARRANTIES, INCLUDING, BUT NOT LIMITED TO, THE
 * IMPLIED WARRANTIES OF MERCHANTABILITY AND FITNESS FOR A PARTICULAR PURPOSE
 * ARE DISCLAIMED. IN NO EVENT SHALL COPYRIGHT HOLDERS AND CONTRIBUTORS BE
 * LIABLE FOR ANY DIRECT, INDIRECT, INCIDENTAL, SPECIAL, EXEMPLARY, OR
 * CONSEQUENTIAL DAMAGES (INCLUDING, BUT NOT LIMITED TO, PROCUREMENT OF
 * SUBSTITUTE GOODS OR SERVICES; LOSS OF USE, DATA, OR PROFITS; OR BUSINESS
 * INTERRUPTION) HOWEVER CAUSED AND ON ANY THEORY OF LIABILITY, WHETHER IN
 * CONTRACT, STRICT LIABILITY, OR TORT (INCLUDING NEGLIGENCE OR OTHERWISE)
 * ARISING IN ANY WAY OUT OF THE USE OF THIS SOFTWARE, EVEN IF ADVISED OF THE
 * POSSIBILITY OF SUCH DAMAGE.
 *---------------------------------------------------------------------------*/

#include "cmsis_os.h"


/*----------------------------------------------------------------------------
 *      RTX User configuration part BEGIN
 *---------------------------------------------------------------------------*/

//-------- <<< Use Configuration Wizard in Context Menu >>> -----------------
//
// <h>Thread Configuration
// =======================
//
//   <o>Number of concurrent running threads <0-250>
//   <i> Defines max. number of threads that will run at the same time.
//       counting "main", but not counting "osTimerThread"
//   <i> Default: 6
#ifndef OS_TASKCNT
<<<<<<< HEAD
#  if   defined(TARGET_LPC1768) || defined(TARGET_LPC2368)   || defined(TARGET_LPC4088) || defined(TARGET_LPC1347) || defined(TARGET_K64F) || defined(TARGET_STM32F401RE)\
	 || defined(TARGET_KL46Z)   || defined(TARGET_STM32F407) || defined(TARGET_F407VG)  || defined(TARGET_STM32F303VC) || defined(TARGET_LPC1549) || defined(TARGET_LPC11U68) || defined(TARGET_NRF51822)
=======
#  if   defined(TARGET_LPC1768) || defined(TARGET_LPC2368)   || defined(TARGET_LPC4088) || defined(TARGET_LPC1347) || defined(TARGET_K64F) \
	 || defined(TARGET_KL46Z)   || defined(TARGET_STM32F407) || defined(TARGET_F407VG)  || defined(TARGET_STM32F303VC) || defined(TARGET_LPC1549) || defined(TARGET_LPC11U68) || defined(TARGET_NRF51822) || defined(TARGET_STM32F411RE)
>>>>>>> 872dd123
#    define OS_TASKCNT         14
#  elif defined(TARGET_LPC11U24) || defined(TARGET_LPC11U35_401)  || defined(TARGET_LPC11U35_501) || defined(TARGET_LPCCAPPUCCINO) || defined(TARGET_LPC1114) \
	 || defined(TARGET_LPC812)   || defined(TARGET_KL25Z)         || defined(TARGET_KL05Z)        || defined(TARGET_STM32F100RB)  || defined(TARGET_STM32F051R8)
#    define OS_TASKCNT         6
#  else
#    error "no target defined"
#  endif
#endif

//   <o>Scheduler (+ interrupts) stack size [bytes] <64-4096:8><#/4>
#ifndef OS_SCHEDULERSTKSIZE
<<<<<<< HEAD
#  if   defined(TARGET_LPC1768) || defined(TARGET_LPC2368)   || defined(TARGET_LPC4088) || defined(TARGET_LPC1347)  || defined(TARGET_K64F) || defined(TARGET_STM32F401RE)\
	 || defined(TARGET_KL46Z)   || defined(TARGET_STM32F407) || defined(TARGET_F407VG)  || defined(TARGET_STM32F303VC) || defined(TARGET_LPC1549) || defined(TARGET_LPC11U68) || defined(TARGET_NRF51822)
=======
#  if   defined(TARGET_LPC1768) || defined(TARGET_LPC2368)   || defined(TARGET_LPC4088) || defined(TARGET_LPC1347)  || defined(TARGET_K64F) \
	 || defined(TARGET_KL46Z)   || defined(TARGET_STM32F407) || defined(TARGET_F407VG)  || defined(TARGET_STM32F303VC) || defined(TARGET_LPC1549) || defined(TARGET_LPC11U68) || defined(TARGET_NRF51822) || defined(TARGET_STM32F411RE)
>>>>>>> 872dd123
#      define OS_SCHEDULERSTKSIZE    256
#  elif defined(TARGET_LPC11U24) || defined(TARGET_LPC11U35_401)  || defined(TARGET_LPC11U35_501) || defined(TARGET_LPCCAPPUCCINO)  || defined(TARGET_LPC1114) \
	 || defined(TARGET_LPC812)   || defined(TARGET_KL25Z)         || defined(TARGET_KL05Z)        || defined(TARGET_STM32F100RB)  || defined(TARGET_STM32F051R8)
#      define OS_SCHEDULERSTKSIZE    128
#  else
#    error "no target defined"
#  endif
#endif

//   <o>Idle stack size [bytes] <64-4096:8><#/4>
//   <i> Defines default stack size for the Idle thread.
#ifndef OS_IDLESTKSIZE
 #define OS_IDLESTKSIZE         128
#endif

//   <o>Timer Thread stack size [bytes] <64-4096:8><#/4>
//   <i> Defines stack size for Timer thread.
//   <i> Default: 200
#ifndef OS_TIMERSTKSZ
 #define OS_TIMERSTKSZ  WORDS_STACK_SIZE
#endif

// <q>Check for stack overflow
// <i> Includes the stack checking code for stack overflow.
// <i> Note that additional code reduces the Kernel performance.
#ifndef OS_STKCHECK
 #define OS_STKCHECK    1
#endif

// <o>Processor mode for thread execution
//   <0=> Unprivileged mode
//   <1=> Privileged mode
// <i> Default: Privileged mode
#ifndef OS_RUNPRIV
 #define OS_RUNPRIV     1
#endif

// </h>
// <h>SysTick Timer Configuration
// ==============================
//
//   <o>Timer clock value [Hz] <1-1000000000>
//   <i> Defines the timer clock value.
//   <i> Default: 6000000  (6MHz)
#ifndef OS_CLOCK
#  if defined(TARGET_LPC1768) || defined(TARGET_LPC2368)
#    define OS_CLOCK       96000000

#  elif defined(TARGET_LPC1347) || defined(TARGET_STM32F303VC) || defined(TARGET_LPC1549)
#    define OS_CLOCK       72000000

#  elif defined(TARGET_LPC11U24) || defined(TARGET_LPC11U35_401)  || defined(TARGET_LPC11U35_501) || defined(TARGET_LPCCAPPUCCINO)  || defined(TARGET_LPC1114) || defined(TARGET_KL25Z) || defined(TARGET_KL05Z) || defined(TARGET_KL46Z) || defined(TARGET_STM32F051R8) || defined(TARGET_LPC11U68)
#    define OS_CLOCK       48000000

#  elif defined(TARGET_LPC812)
#    define OS_CLOCK       36000000

#  elif  defined(TARGET_STM32F100RB)
#    define OS_CLOCK       24000000

#  elif defined(TARGET_LPC4088) || defined(TARGET_K64F)
#    define OS_CLOCK       120000000

#  elif defined(TARGET_STM32F407) || defined(TARGET_F407VG)
#    define OS_CLOCK       168000000

#  elif defined(TARGET_NRF51822)
#    define OS_CLOCK       16000000
<<<<<<< HEAD
#  elif defined(TARGET_STM32F401RE)
#    define OS_CLOCK       84000000
=======

#  elif defined(TARGET_STM32F411RE)
#     define OS_CLOCK       100000000

>>>>>>> 872dd123
#  else
#    error "no target defined"
#  endif
#endif

//   <o>Timer tick value [us] <1-1000000>
//   <i> Defines the timer tick value.
//   <i> Default: 1000  (1ms)
#ifndef OS_TICK
 #define OS_TICK        1000
#endif

// </h>

// <h>System Configuration
// =======================
//
// <e>Round-Robin Thread switching
// ===============================
//
// <i> Enables Round-Robin Thread switching.
#ifndef OS_ROBIN
 #define OS_ROBIN       1
#endif

//   <o>Round-Robin Timeout [ticks] <1-1000>
//   <i> Defines how long a thread will execute before a thread switch.
//   <i> Default: 5
#ifndef OS_ROBINTOUT
 #define OS_ROBINTOUT   5
#endif

// </e>

// <e>User Timers
// ==============
//   <i> Enables user Timers
#ifndef OS_TIMERS
 #define OS_TIMERS      1
#endif

//   <o>Timer Thread Priority
//                        <1=> Low
//                        <2=> Below Normal
//                        <3=> Normal
//                        <4=> Above Normal
//                        <5=> High
//                        <6=> Realtime (highest)
//   <i> Defines priority for Timer Thread
//   <i> Default: High
#ifndef OS_TIMERPRIO
 #define OS_TIMERPRIO   5
#endif

//   <o>Timer Callback Queue size <1-32>
//   <i> Number of concurrent active timer callback functions.
//   <i> Default: 4
#ifndef OS_TIMERCBQSZ
 #define OS_TIMERCBQS   4
#endif

// </e>

//   <o>ISR FIFO Queue size<4=>   4 entries  <8=>   8 entries
//                         <12=> 12 entries  <16=> 16 entries
//                         <24=> 24 entries  <32=> 32 entries
//                         <48=> 48 entries  <64=> 64 entries
//                         <96=> 96 entries
//   <i> ISR functions store requests to this buffer,
//   <i> when they are called from the interrupt handler.
//   <i> Default: 16 entries
#ifndef OS_FIFOSZ
 #define OS_FIFOSZ      16
#endif

// </h>

//------------- <<< end of configuration section >>> -----------------------

// Standard library system mutexes
// ===============================
//  Define max. number system mutexes that are used to protect
//  the arm standard runtime library. For microlib they are not used.
#ifndef OS_MUTEXCNT
 #define OS_MUTEXCNT    12
#endif

/*----------------------------------------------------------------------------
 *      RTX User configuration part END
 *---------------------------------------------------------------------------*/

#define OS_TRV          ((uint32_t)(((double)OS_CLOCK*(double)OS_TICK)/1E6)-1)


/*----------------------------------------------------------------------------
 *      OS Idle daemon
 *---------------------------------------------------------------------------*/
void os_idle_demon (void) {
  /* The idle demon is a system thread, running when no other thread is      */
  /* ready to run.                                                           */

  /* Sleep: ideally, we should put the chip to sleep.
     Unfortunately, this usually requires disconnecting the interface chip (debugger).
     This can be done, but it would break the local file system.
  */
  for (;;) {
      // sleep();
  }
}

/*----------------------------------------------------------------------------
 *      RTX Errors
 *---------------------------------------------------------------------------*/
extern void mbed_die(void);

void os_error (uint32_t err_code) {
    /* This function is called when a runtime error is detected. Parameter     */
    /* 'err_code' holds the runtime error code (defined in RTX_Conf.h).      */
    mbed_die();
}

void sysThreadError(osStatus status) {
    if (status != osOK) {
        mbed_die();
    }
}

/*----------------------------------------------------------------------------
 *      RTX Configuration Functions
 *---------------------------------------------------------------------------*/

#include "RTX_CM_lib.h"

/*----------------------------------------------------------------------------
 * end of file
 *---------------------------------------------------------------------------*/
<|MERGE_RESOLUTION|>--- conflicted
+++ resolved
@@ -49,13 +49,8 @@
 //       counting "main", but not counting "osTimerThread"
 //   <i> Default: 6
 #ifndef OS_TASKCNT
-<<<<<<< HEAD
 #  if   defined(TARGET_LPC1768) || defined(TARGET_LPC2368)   || defined(TARGET_LPC4088) || defined(TARGET_LPC1347) || defined(TARGET_K64F) || defined(TARGET_STM32F401RE)\
-	 || defined(TARGET_KL46Z)   || defined(TARGET_STM32F407) || defined(TARGET_F407VG)  || defined(TARGET_STM32F303VC) || defined(TARGET_LPC1549) || defined(TARGET_LPC11U68) || defined(TARGET_NRF51822)
-=======
-#  if   defined(TARGET_LPC1768) || defined(TARGET_LPC2368)   || defined(TARGET_LPC4088) || defined(TARGET_LPC1347) || defined(TARGET_K64F) \
 	 || defined(TARGET_KL46Z)   || defined(TARGET_STM32F407) || defined(TARGET_F407VG)  || defined(TARGET_STM32F303VC) || defined(TARGET_LPC1549) || defined(TARGET_LPC11U68) || defined(TARGET_NRF51822) || defined(TARGET_STM32F411RE)
->>>>>>> 872dd123
 #    define OS_TASKCNT         14
 #  elif defined(TARGET_LPC11U24) || defined(TARGET_LPC11U35_401)  || defined(TARGET_LPC11U35_501) || defined(TARGET_LPCCAPPUCCINO) || defined(TARGET_LPC1114) \
 	 || defined(TARGET_LPC812)   || defined(TARGET_KL25Z)         || defined(TARGET_KL05Z)        || defined(TARGET_STM32F100RB)  || defined(TARGET_STM32F051R8)
@@ -67,13 +62,8 @@
 
 //   <o>Scheduler (+ interrupts) stack size [bytes] <64-4096:8><#/4>
 #ifndef OS_SCHEDULERSTKSIZE
-<<<<<<< HEAD
 #  if   defined(TARGET_LPC1768) || defined(TARGET_LPC2368)   || defined(TARGET_LPC4088) || defined(TARGET_LPC1347)  || defined(TARGET_K64F) || defined(TARGET_STM32F401RE)\
-	 || defined(TARGET_KL46Z)   || defined(TARGET_STM32F407) || defined(TARGET_F407VG)  || defined(TARGET_STM32F303VC) || defined(TARGET_LPC1549) || defined(TARGET_LPC11U68) || defined(TARGET_NRF51822)
-=======
-#  if   defined(TARGET_LPC1768) || defined(TARGET_LPC2368)   || defined(TARGET_LPC4088) || defined(TARGET_LPC1347)  || defined(TARGET_K64F) \
 	 || defined(TARGET_KL46Z)   || defined(TARGET_STM32F407) || defined(TARGET_F407VG)  || defined(TARGET_STM32F303VC) || defined(TARGET_LPC1549) || defined(TARGET_LPC11U68) || defined(TARGET_NRF51822) || defined(TARGET_STM32F411RE)
->>>>>>> 872dd123
 #      define OS_SCHEDULERSTKSIZE    256
 #  elif defined(TARGET_LPC11U24) || defined(TARGET_LPC11U35_401)  || defined(TARGET_LPC11U35_501) || defined(TARGET_LPCCAPPUCCINO)  || defined(TARGET_LPC1114) \
 	 || defined(TARGET_LPC812)   || defined(TARGET_KL25Z)         || defined(TARGET_KL05Z)        || defined(TARGET_STM32F100RB)  || defined(TARGET_STM32F051R8)
@@ -142,15 +132,13 @@
 
 #  elif defined(TARGET_NRF51822)
 #    define OS_CLOCK       16000000
-<<<<<<< HEAD
+
 #  elif defined(TARGET_STM32F401RE)
 #    define OS_CLOCK       84000000
-=======
 
 #  elif defined(TARGET_STM32F411RE)
 #     define OS_CLOCK       100000000
 
->>>>>>> 872dd123
 #  else
 #    error "no target defined"
 #  endif
